--- conflicted
+++ resolved
@@ -6,11 +6,7 @@
 # Author: Jason Young (杨郑鑫).
 # E-Mail: AI.Jason.Young@outlook.com
 # Last Modified by: Jason Young (杨郑鑫)
-<<<<<<< HEAD
-# Last Modified time: 2025-02-25 09:54:54
-=======
-# Last Modified time: 2025-02-24 23:00:42
->>>>>>> 870c47c0
+# Last Modified time: 2025-02-25 09:57:42
 # Copyright (c) 2024 Yangs.AI
 # 
 # This source code is licensed under the Apache License 2.0 found in the
@@ -268,12 +264,7 @@
 
             self.epoch += 1
 
-<<<<<<< HEAD
-        if is_distribution:
-            distributed.destroy_process_group()
+        distributed.destroy_process_group()
 
     def solo_train(self):
-        pass
-=======
-        distributed.destroy_process_group()
->>>>>>> 870c47c0
+        pass